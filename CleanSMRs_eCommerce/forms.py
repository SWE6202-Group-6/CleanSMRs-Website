--- conflicted
+++ resolved
@@ -46,7 +46,6 @@
         return email
 
 
-<<<<<<< HEAD
 class EditForm(forms.ModelForm):
     """Registration form for creating a new user."""
     class Meta:
@@ -77,7 +76,8 @@
             "country": forms.TextInput(attrs={"required": False}),
             "postal_code": forms.TextInput(attrs={"required": False}),
         }
-=======
+
+
 class OTPForm(forms.Form):
     """Form for accepting an OTP code."""
 
@@ -91,5 +91,4 @@
             attrs={"placeholder": "OTP Code", "autofocus": True}
         ),
         label="",
-    )
->>>>>>> 60b8cd57
+    )