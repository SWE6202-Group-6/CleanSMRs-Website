--- conflicted
+++ resolved
@@ -10,10 +10,8 @@
     path("login/", views.log_in, name="login"),
     path("logout/", views.log_out, name="logout"),
     path("activate/<token>", views.activate, name="activate"),
-<<<<<<< HEAD
     path('account/', views.account_view, name='account'),
     path('account/edit/', views.edit_form, name='edit'),
-=======
     path("setup-2fa", views.setup_2fa, name="setup_2fa"),
     path("verify-otp", views.verify_otp, name="verify_otp"),
     path("products/", views.products_view, name="products"),
@@ -29,5 +27,4 @@
         "stripe_webhook/", views.stripe_webhook_handler, name="stripe_webhook"
     ),
     path("my-data/", views.my_data_view, name="my_data"),
->>>>>>> 60b8cd57
 ]